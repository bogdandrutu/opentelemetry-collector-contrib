--- conflicted
+++ resolved
@@ -23,6 +23,7 @@
 - `k8sclusterreceiver`: Fix the receiver to work with 1.19 and 1.20 k8s API versions (#9523)
 - `azuremonitorexporter`: Fix log exporter bug related to incorrectly mapping SpanId (#9579)
 - `mysqlreceiver`: Fix attribute values mismatch with its definition (#9688)
+- `opencensusreceiver`: Do not report fatal error if err is server closed (#9559).
 
 ## v0.50.0
 
@@ -66,12 +67,8 @@
 - `resourcedetectionprocessor`: Wire docker detector (#9372)
 - `kafkametricsreceiver`: The kafkametricsreceiver was changed to connect to kafka during scrape, rather than startup. If kafka is unavailable the receiver will attempt to connect during subsequent scrapes until succcessful (#8817).
 - `datadogexporter`: Update Kubernetes example manifest to new executable name. (#9425).
-<<<<<<< HEAD
-- `opencensusreceiver`: Do not report fatal error if err is server closed (#9559).
-=======
 - `riakreceiver`: Fix issue where user configured metric settings were ignored. (#9561)
 - `sqlserverreceiver`: Update `sqlserver.transaction_log.growth.count` and `sqlserver.transaction_log.shrink.count` to be monotonic sums. (#9522)
->>>>>>> df3edc0b
 
 ## v0.49.0
 
